import logging
import struct
import sys
from io import BytesIO

import six  # Python 2+3 compatibility

from . import settings
from .cmapdb import CMap
from .cmapdb import CMapDB
from .cmapdb import CMapParser
from .cmapdb import FileUnicodeMap
from .encodingdb import EncodingDB
from .encodingdb import name2unicode
from .fontmetrics import FONT_METRICS
from .pdftypes import PDFException
<<<<<<< HEAD
from .pdftypes import PDFStream
from .pdftypes import resolve1
=======
from .pdftypes import dict_value
>>>>>>> 42e2c814
from .pdftypes import int_value
from .pdftypes import list_value
from .pdftypes import num_value
from .pdftypes import resolve1
from .pdftypes import stream_value
from .psparser import KWD
from .psparser import LIT
from .psparser import PSEOF
from .psparser import PSLiteral
from .psparser import PSStackParser
from .psparser import literal_name
from .utils import apply_matrix_norm
from .utils import choplist
from .utils import isnumber
from .utils import nunpack

log = logging.getLogger(__name__)


def get_widths(seq):
    widths = {}
    r = []
    for v in seq:
        if isinstance(v, list):
            if r:
                char1 = r[-1]
                for (i, w) in enumerate(v):
                    widths[char1+i] = w
                r = []
        elif isnumber(v):
            r.append(v)
            if len(r) == 3:
                (char1, char2, w) = r
                for i in range(char1, char2+1):
                    widths[i] = w
                r = []
    return widths
#assert get_widths([1]) == {}
#assert get_widths([1,2,3]) == {1:3, 2:3}
#assert get_widths([1,[2,3],6,[7,8]]) == {1:2,2:3, 6:7,7:8}


def get_widths2(seq):
    widths = {}
    r = []
    for v in seq:
        if isinstance(v, list):
            if r:
                char1 = r[-1]
                for (i, (w, vx, vy)) in enumerate(choplist(3, v)):
                    widths[char1+i] = (w, (vx, vy))
                r = []
        elif isnumber(v):
            r.append(v)
            if len(r) == 5:
                (char1, char2, w, vx, vy) = r
                for i in range(char1, char2+1):
                    widths[i] = (w, (vx, vy))
                r = []
    return widths
#assert get_widths2([1]) == {}
#assert get_widths2([1,2,3,4,5]) == {1:(3, (4,5)), 2:(3, (4,5))}
#assert get_widths2([1,[2,3,4,5],6,[7,8,9]]) == {1:(2, (3,4)), 6:(7, (8,9))}


##  FontMetricsDB
##
class FontMetricsDB(object):

    @classmethod
    def get_metrics(klass, fontname):
        return FONT_METRICS[fontname]


##  Type1FontHeaderParser
##
class Type1FontHeaderParser(PSStackParser):

    KEYWORD_BEGIN = KWD(b'begin')
    KEYWORD_END = KWD(b'end')
    KEYWORD_DEF = KWD(b'def')
    KEYWORD_PUT = KWD(b'put')
    KEYWORD_DICT = KWD(b'dict')
    KEYWORD_ARRAY = KWD(b'array')
    KEYWORD_READONLY = KWD(b'readonly')
    KEYWORD_FOR = KWD(b'for')

    def __init__(self, data):
        PSStackParser.__init__(self, data)
        self._cid2unicode = {}
        return

    def get_encoding(self):
        """Parse the font encoding

        The Type1 font encoding maps character codes to character names. These character names could either be standard
        Adobe glyph names, or character names associated with custom CharStrings for this font. A CharString is a
        sequence of operations that describe how the character should be drawn.
        Currently, this function returns '' (empty string) for character names that are associated with a CharStrings.

        References: http://wwwimages.adobe.com/content/dam/Adobe/en/devnet/font/pdfs/T1_SPEC.pdf

        :returns mapping of character identifiers (cid's) to unicode characters
        """
        while 1:
            try:
                (cid, name) = self.nextobject()
            except PSEOF:
                break
            try:
                self._cid2unicode[cid] = name2unicode(name)
            except KeyError as e:
                log.debug(str(e))
        return self._cid2unicode

    def do_keyword(self, pos, token):
        if token is self.KEYWORD_PUT:
            ((_, key), (_, value)) = self.pop(2)
            if (isinstance(key, int) and
                isinstance(value, PSLiteral)):
                self.add_results((key, literal_name(value)))
        return


NIBBLES = ('0', '1', '2', '3', '4', '5', '6', '7', '8', '9', '.', 'e', 'e-', None, '-')
IDENTITY_ENCODER = {'Identity-H':'Identity-H',
                    'Identity-V':'Identity-V',
                    'DLIdent-H':'Identity-H',
                    'DLIdent-V':'Identity-V',
                    'OneByteIdentityH':'OneByteIdentityH',
                    'OneByteIdentityV':'OneByteIdentityV',
                    }

##  CFFFont
##  (Format specified in Adobe Technical Note: #5176
##   "The Compact Font Format Specification")
##
def getdict(data):
    d = {}
    fp = BytesIO(data)
    stack = []
    while 1:
        c = fp.read(1)
        if not c:
            break
        b0 = ord(c)
        if b0 <= 21:
            d[b0] = stack
            stack = []
            continue
        if b0 == 30:
            s = ''
            loop = True
            while loop:
                b = ord(fp.read(1))
                for n in (b >> 4, b & 15):
                    if n == 15:
                        loop = False
                    else:
                        s += NIBBLES[n]
            value = float(s)
        elif 32 <= b0 and b0 <= 246:
            value = b0-139
        else:
            b1 = ord(fp.read(1))
            if 247 <= b0 and b0 <= 250:
                value = ((b0-247) << 8)+b1+108
            elif 251 <= b0 and b0 <= 254:
                value = -((b0-251) << 8)-b1-108
            else:
                b2 = ord(fp.read(1))
                if 128 <= b1:
                    b1 -= 256
                if b0 == 28:
                    value = b1 << 8 | b2
                else:
                    value = b1 << 24 | b2 << 16 | struct.unpack('>H', fp.read(2))[0]
        stack.append(value)
    return d


class CFFFont(object):

    STANDARD_STRINGS = (
      '.notdef', 'space', 'exclam', 'quotedbl', 'numbersign',
      'dollar', 'percent', 'ampersand', 'quoteright', 'parenleft',
      'parenright', 'asterisk', 'plus', 'comma', 'hyphen', 'period',
      'slash', 'zero', 'one', 'two', 'three', 'four', 'five', 'six',
      'seven', 'eight', 'nine', 'colon', 'semicolon', 'less', 'equal',
      'greater', 'question', 'at', 'A', 'B', 'C', 'D', 'E', 'F', 'G',
      'H', 'I', 'J', 'K', 'L', 'M', 'N', 'O', 'P', 'Q', 'R', 'S', 'T',
      'U', 'V', 'W', 'X', 'Y', 'Z', 'bracketleft', 'backslash',
      'bracketright', 'asciicircum', 'underscore', 'quoteleft', 'a',
      'b', 'c', 'd', 'e', 'f', 'g', 'h', 'i', 'j', 'k', 'l', 'm', 'n',
      'o', 'p', 'q', 'r', 's', 't', 'u', 'v', 'w', 'x', 'y', 'z',
      'braceleft', 'bar', 'braceright', 'asciitilde', 'exclamdown',
      'cent', 'sterling', 'fraction', 'yen', 'florin', 'section',
      'currency', 'quotesingle', 'quotedblleft', 'guillemotleft',
      'guilsinglleft', 'guilsinglright', 'fi', 'fl', 'endash',
      'dagger', 'daggerdbl', 'periodcentered', 'paragraph', 'bullet',
      'quotesinglbase', 'quotedblbase', 'quotedblright',
      'guillemotright', 'ellipsis', 'perthousand', 'questiondown',
      'grave', 'acute', 'circumflex', 'tilde', 'macron', 'breve',
      'dotaccent', 'dieresis', 'ring', 'cedilla', 'hungarumlaut',
      'ogonek', 'caron', 'emdash', 'AE', 'ordfeminine', 'Lslash',
      'Oslash', 'OE', 'ordmasculine', 'ae', 'dotlessi', 'lslash',
      'oslash', 'oe', 'germandbls', 'onesuperior', 'logicalnot', 'mu',
      'trademark', 'Eth', 'onehalf', 'plusminus', 'Thorn',
      'onequarter', 'divide', 'brokenbar', 'degree', 'thorn',
      'threequarters', 'twosuperior', 'registered', 'minus', 'eth',
      'multiply', 'threesuperior', 'copyright', 'Aacute',
      'Acircumflex', 'Adieresis', 'Agrave', 'Aring', 'Atilde',
      'Ccedilla', 'Eacute', 'Ecircumflex', 'Edieresis', 'Egrave',
      'Iacute', 'Icircumflex', 'Idieresis', 'Igrave', 'Ntilde',
      'Oacute', 'Ocircumflex', 'Odieresis', 'Ograve', 'Otilde',
      'Scaron', 'Uacute', 'Ucircumflex', 'Udieresis', 'Ugrave',
      'Yacute', 'Ydieresis', 'Zcaron', 'aacute', 'acircumflex',
      'adieresis', 'agrave', 'aring', 'atilde', 'ccedilla', 'eacute',
      'ecircumflex', 'edieresis', 'egrave', 'iacute', 'icircumflex',
      'idieresis', 'igrave', 'ntilde', 'oacute', 'ocircumflex',
      'odieresis', 'ograve', 'otilde', 'scaron', 'uacute',
      'ucircumflex', 'udieresis', 'ugrave', 'yacute', 'ydieresis',
      'zcaron', 'exclamsmall', 'Hungarumlautsmall', 'dollaroldstyle',
      'dollarsuperior', 'ampersandsmall', 'Acutesmall',
      'parenleftsuperior', 'parenrightsuperior', 'twodotenleader',
      'onedotenleader', 'zerooldstyle', 'oneoldstyle', 'twooldstyle',
      'threeoldstyle', 'fouroldstyle', 'fiveoldstyle', 'sixoldstyle',
      'sevenoldstyle', 'eightoldstyle', 'nineoldstyle',
      'commasuperior', 'threequartersemdash', 'periodsuperior',
      'questionsmall', 'asuperior', 'bsuperior', 'centsuperior',
      'dsuperior', 'esuperior', 'isuperior', 'lsuperior', 'msuperior',
      'nsuperior', 'osuperior', 'rsuperior', 'ssuperior', 'tsuperior',
      'ff', 'ffi', 'ffl', 'parenleftinferior', 'parenrightinferior',
      'Circumflexsmall', 'hyphensuperior', 'Gravesmall', 'Asmall',
      'Bsmall', 'Csmall', 'Dsmall', 'Esmall', 'Fsmall', 'Gsmall',
      'Hsmall', 'Ismall', 'Jsmall', 'Ksmall', 'Lsmall', 'Msmall',
      'Nsmall', 'Osmall', 'Psmall', 'Qsmall', 'Rsmall', 'Ssmall',
      'Tsmall', 'Usmall', 'Vsmall', 'Wsmall', 'Xsmall', 'Ysmall',
      'Zsmall', 'colonmonetary', 'onefitted', 'rupiah', 'Tildesmall',
      'exclamdownsmall', 'centoldstyle', 'Lslashsmall', 'Scaronsmall',
      'Zcaronsmall', 'Dieresissmall', 'Brevesmall', 'Caronsmall',
      'Dotaccentsmall', 'Macronsmall', 'figuredash', 'hypheninferior',
      'Ogoneksmall', 'Ringsmall', 'Cedillasmall', 'questiondownsmall',
      'oneeighth', 'threeeighths', 'fiveeighths', 'seveneighths',
      'onethird', 'twothirds', 'zerosuperior', 'foursuperior',
      'fivesuperior', 'sixsuperior', 'sevensuperior', 'eightsuperior',
      'ninesuperior', 'zeroinferior', 'oneinferior', 'twoinferior',
      'threeinferior', 'fourinferior', 'fiveinferior', 'sixinferior',
      'seveninferior', 'eightinferior', 'nineinferior',
      'centinferior', 'dollarinferior', 'periodinferior',
      'commainferior', 'Agravesmall', 'Aacutesmall',
      'Acircumflexsmall', 'Atildesmall', 'Adieresissmall',
      'Aringsmall', 'AEsmall', 'Ccedillasmall', 'Egravesmall',
      'Eacutesmall', 'Ecircumflexsmall', 'Edieresissmall',
      'Igravesmall', 'Iacutesmall', 'Icircumflexsmall',
      'Idieresissmall', 'Ethsmall', 'Ntildesmall', 'Ogravesmall',
      'Oacutesmall', 'Ocircumflexsmall', 'Otildesmall',
      'Odieresissmall', 'OEsmall', 'Oslashsmall', 'Ugravesmall',
      'Uacutesmall', 'Ucircumflexsmall', 'Udieresissmall',
      'Yacutesmall', 'Thornsmall', 'Ydieresissmall', '001.000',
      '001.001', '001.002', '001.003', 'Black', 'Bold', 'Book',
      'Light', 'Medium', 'Regular', 'Roman', 'Semibold',
    )

    class INDEX(object):

        def __init__(self, fp):
            self.fp = fp
            self.offsets = []
            (count, offsize) = struct.unpack('>HB', self.fp.read(3))
            for i in range(count+1):
                self.offsets.append(nunpack(self.fp.read(offsize)))
            self.base = self.fp.tell()-1
            self.fp.seek(self.base+self.offsets[-1])
            return

        def __repr__(self):
            return '<INDEX: size=%d>' % len(self)

        def __len__(self):
            return len(self.offsets)-1

        def __getitem__(self, i):
            self.fp.seek(self.base+self.offsets[i])
            return self.fp.read(self.offsets[i+1]-self.offsets[i])

        def __iter__(self):
            return iter(self[i] for i in range(len(self)))

    def __init__(self, name, fp):
        self.name = name
        self.fp = fp
        # Header
        (_major, _minor, hdrsize, offsize) = struct.unpack('BBBB', self.fp.read(4))
        self.fp.read(hdrsize-4)
        # Name INDEX
        self.name_index = self.INDEX(self.fp)
        # Top DICT INDEX
        self.dict_index = self.INDEX(self.fp)
        # String INDEX
        self.string_index = self.INDEX(self.fp)
        # Global Subr INDEX
        self.subr_index = self.INDEX(self.fp)
        # Top DICT DATA
        self.top_dict = getdict(self.dict_index[0])
        (charset_pos,) = self.top_dict.get(15, [0])
        (encoding_pos,) = self.top_dict.get(16, [0])
        (charstring_pos,) = self.top_dict.get(17, [0])
        # CharStrings
        self.fp.seek(charstring_pos)
        self.charstring = self.INDEX(self.fp)
        self.nglyphs = len(self.charstring)
        # Encodings
        self.code2gid = {}
        self.gid2code = {}
        self.fp.seek(encoding_pos)
        format = self.fp.read(1)
        if format == b'\x00':
            # Format 0
            (n,) = struct.unpack('B', self.fp.read(1))
            for (code, gid) in enumerate(struct.unpack('B'*n, self.fp.read(n))):
                self.code2gid[code] = gid
                self.gid2code[gid] = code
        elif format == b'\x01':
            # Format 1
            (n,) = struct.unpack('B', self.fp.read(1))
            code = 0
            for i in range(n):
                (first, nleft) = struct.unpack('BB', self.fp.read(2))
                for gid in range(first, first+nleft+1):
                    self.code2gid[code] = gid
                    self.gid2code[gid] = code
                    code += 1
        else:
            raise ValueError('unsupported encoding format: %r' % format)
        # Charsets
        self.name2gid = {}
        self.gid2name = {}
        self.fp.seek(charset_pos)
        format = self.fp.read(1)
        if format == b'\x00':
            # Format 0
            n = self.nglyphs-1
            for (gid, sid) in enumerate(struct.unpack('>'+'H'*n, self.fp.read(2*n))):
                gid += 1
                name = self.getstr(sid)
                self.name2gid[name] = gid
                self.gid2name[gid] = name
        elif format == b'\x01':
            # Format 1
            (n,) = struct.unpack('B', self.fp.read(1))
            sid = 0
            for i in range(n):
                (first, nleft) = struct.unpack('BB', self.fp.read(2))
                for gid in range(first, first+nleft+1):
                    name = self.getstr(sid)
                    self.name2gid[name] = gid
                    self.gid2name[gid] = name
                    sid += 1
        elif format == b'\x02':
            # Format 2
            assert False, str(('Unhandled', format))
        else:
            raise ValueError('unsupported charset format: %r' % format)
        #print self.code2gid
        #print self.name2gid
        #assert 0
        return

    def getstr(self, sid):
        if sid < len(self.STANDARD_STRINGS):
            return self.STANDARD_STRINGS[sid]
        return self.string_index[sid-len(self.STANDARD_STRINGS)]


##  TrueTypeFont
##
class TrueTypeFont(object):

    class CMapNotFound(Exception):
        pass

    def __init__(self, name, fp):
        self.name = name
        self.fp = fp
        self.tables = {}
        self.fonttype = fp.read(4)
        try:
            (ntables, _1, _2, _3) = struct.unpack('>HHHH', fp.read(8))
            for _ in range(ntables):
                (name, tsum, offset, length) = struct.unpack('>4sLLL', fp.read(16))
                self.tables[name] = (offset, length)
        except struct.error:
            # Do not fail if there are not enough bytes to read. Even for
            # corrupted PDFs we would like to get as much information as
            # possible, so continue.
            pass
        return

    def create_unicode_map(self):
        if 'cmap' not in self.tables:
            raise TrueTypeFont.CMapNotFound
        (base_offset, length) = self.tables['cmap']
        fp = self.fp
        fp.seek(base_offset)
        (version, nsubtables) = struct.unpack('>HH', fp.read(4))
        subtables = []
        for i in range(nsubtables):
            subtables.append(struct.unpack('>HHL', fp.read(8)))
        char2gid = {}
        # Only supports subtable type 0, 2 and 4.
        for (_1, _2, st_offset) in subtables:
            fp.seek(base_offset+st_offset)
            (fmttype, fmtlen, fmtlang) = struct.unpack('>HHH', fp.read(6))
            if fmttype == 0:
                char2gid.update(enumerate(struct.unpack('>256B', fp.read(256))))
            elif fmttype == 2:
                subheaderkeys = struct.unpack('>256H', fp.read(512))
                firstbytes = [0]*8192
                for (i, k) in enumerate(subheaderkeys):
                    firstbytes[k//8] = i
                nhdrs = max(subheaderkeys)//8 + 1
                hdrs = []
                for i in range(nhdrs):
                    (firstcode, entcount, delta, offset) = struct.unpack('>HHhH', fp.read(8))
                    hdrs.append((i, firstcode, entcount, delta, fp.tell()-2+offset))
                for (i, firstcode, entcount, delta, pos) in hdrs:
                    if not entcount:
                        continue
                    first = firstcode + (firstbytes[i] << 8)
                    fp.seek(pos)
                    for c in range(entcount):
                        gid = struct.unpack('>H', fp.read(2))
                        if gid:
                            gid += delta
                        char2gid[first+c] = gid
            elif fmttype == 4:
                (segcount, _1, _2, _3) = struct.unpack('>HHHH', fp.read(8))
                segcount //= 2
                ecs = struct.unpack('>%dH' % segcount, fp.read(2*segcount))
                fp.read(2)
                scs = struct.unpack('>%dH' % segcount, fp.read(2*segcount))
                idds = struct.unpack('>%dh' % segcount, fp.read(2*segcount))
                pos = fp.tell()
                idrs = struct.unpack('>%dH' % segcount, fp.read(2*segcount))
                for (ec, sc, idd, idr) in zip(ecs, scs, idds, idrs):
                    if idr:
                        fp.seek(pos+idr)
                        for c in range(sc, ec+1):
                            char2gid[c] = (struct.unpack('>H', fp.read(2))[0] + idd) & 0xffff
                    else:
                        for c in range(sc, ec+1):
                            char2gid[c] = (c + idd) & 0xffff
            else:
                assert False, str(('Unhandled', fmttype))
        # create unicode map
        unicode_map = FileUnicodeMap()
        for (char, gid) in six.iteritems(char2gid):
            unicode_map.add_cid2unichr(gid, char)
        return unicode_map


##  Fonts
##
class PDFFontError(PDFException):
    pass


class PDFUnicodeNotDefined(PDFFontError):
    pass

LITERAL_STANDARD_ENCODING = LIT('StandardEncoding')
LITERAL_TYPE1C = LIT('Type1C')


# PDFFont
class PDFFont(object):

    def __init__(self, descriptor, widths, default_width=None):
        self.descriptor = descriptor
        self.widths = widths
        self.fontname = resolve1(descriptor.get('FontName', 'unknown'))
        if isinstance(self.fontname, PSLiteral):
            self.fontname = literal_name(self.fontname)
        self.flags = int_value(descriptor.get('Flags', 0))
        self.ascent = num_value(descriptor.get('Ascent', 0))
        self.descent = num_value(descriptor.get('Descent', 0))
        self.italic_angle = num_value(descriptor.get('ItalicAngle', 0))
        self.default_width = default_width or num_value(descriptor.get('MissingWidth', 0))
        self.leading = num_value(descriptor.get('Leading', 0))
        self.bbox = list_value(descriptor.get('FontBBox', (0, 0, 0, 0)))
        self.hscale = self.vscale = .001
        return

    def __repr__(self):
        return '<PDFFont>'

    def is_vertical(self):
        return False

    def is_multibyte(self):
        return False

    def decode(self, bytes):
        return bytearray(bytes)  # map(ord, bytes)

    def get_ascent(self):
        return self.ascent * self.vscale

    def get_descent(self):
        return self.descent * self.vscale

    def get_width(self):
        w = self.bbox[2]-self.bbox[0]
        if w == 0:
            w = -self.default_width
        return w * self.hscale

    def get_height(self):
        h = self.bbox[3]-self.bbox[1]
        if h == 0:
            h = self.ascent - self.descent
        return h * self.vscale

    def char_width(self, cid):
        try:
            return self.widths[cid] * self.hscale
        except KeyError:
            try:
                return self.widths[self.to_unichr(cid)] * self.hscale
            except (KeyError, PDFUnicodeNotDefined):
                return self.default_width * self.hscale

    def char_disp(self, cid):
        return 0

    def string_width(self, s):
        return sum(self.char_width(cid) for cid in self.decode(s))


# PDFSimpleFont
class PDFSimpleFont(PDFFont):

    def __init__(self, descriptor, widths, spec):
        # Font encoding is specified either by a name of
        # built-in encoding or a dictionary that describes
        # the differences.
        if 'Encoding' in spec:
            encoding = resolve1(spec['Encoding'])
        else:
            encoding = LITERAL_STANDARD_ENCODING
        if isinstance(encoding, dict):
            name = literal_name(encoding.get('BaseEncoding', LITERAL_STANDARD_ENCODING))
            diff = list_value(encoding.get('Differences', []))
            self.cid2unicode = EncodingDB.get_encoding(name, diff)
        else:
            self.cid2unicode = EncodingDB.get_encoding(literal_name(encoding))
        self.unicode_map = None
        if 'ToUnicode' in spec:
            strm = stream_value(spec['ToUnicode'])
            self.unicode_map = FileUnicodeMap()
            CMapParser(self.unicode_map, BytesIO(strm.get_data())).run()
        PDFFont.__init__(self, descriptor, widths)
        return

    def to_unichr(self, cid):
        if self.unicode_map:
            try:
                return self.unicode_map.get_unichr(cid)
            except KeyError:
                pass
        try:
            return self.cid2unicode[cid]
        except KeyError:
            raise PDFUnicodeNotDefined(None, cid)


# PDFType1Font
class PDFType1Font(PDFSimpleFont):

    def __init__(self, rsrcmgr, spec):
        try:
            self.basefont = literal_name(spec['BaseFont'])
        except KeyError:
            if settings.STRICT:
                raise PDFFontError('BaseFont is missing')
            self.basefont = 'unknown'
        try:
            (descriptor, widths) = FontMetricsDB.get_metrics(self.basefont)
        except KeyError:
            descriptor = dict_value(spec.get('FontDescriptor', {}))
            firstchar = int_value(spec.get('FirstChar', 0))
            #lastchar = int_value(spec.get('LastChar', 255))
            widths = list_value(spec.get('Widths', [0]*256))
            widths = dict((i+firstchar, w) for (i, w) in enumerate(widths))
        PDFSimpleFont.__init__(self, descriptor, widths, spec)
        if 'Encoding' not in spec and 'FontFile' in descriptor:
            # try to recover the missing encoding info from the font file.
            self.fontfile = stream_value(descriptor.get('FontFile'))
            length1 = int_value(self.fontfile['Length1'])
            data = self.fontfile.get_data()[:length1]
            parser = Type1FontHeaderParser(BytesIO(data))
            self.cid2unicode = parser.get_encoding()
        return

    def __repr__(self):
        return '<PDFType1Font: basefont=%r>' % self.basefont


# PDFTrueTypeFont
class PDFTrueTypeFont(PDFType1Font):

    def __repr__(self):
        return '<PDFTrueTypeFont: basefont=%r>' % self.basefont


# PDFType3Font
class PDFType3Font(PDFSimpleFont):

    def __init__(self, rsrcmgr, spec):
        firstchar = int_value(spec.get('FirstChar', 0))
        #lastchar = int_value(spec.get('LastChar', 0))
        widths = list_value(spec.get('Widths', [0]*256))
        widths = dict((i+firstchar, w) for (i, w) in enumerate(widths))
        if 'FontDescriptor' in spec:
            descriptor = dict_value(spec['FontDescriptor'])
        else:
            descriptor = {'Ascent': 0, 'Descent': 0,
                          'FontBBox': spec['FontBBox']}
        PDFSimpleFont.__init__(self, descriptor, widths, spec)
        self.matrix = tuple(list_value(spec.get('FontMatrix')))
        (_, self.descent, _, self.ascent) = self.bbox
        (self.hscale, self.vscale) = apply_matrix_norm(self.matrix, (1, 1))
        return

    def __repr__(self):
        return '<PDFType3Font>'


# PDFCIDFont
class PDFCIDFont(PDFFont):

    def __init__(self, rsrcmgr, spec, strict=settings.STRICT):
        try:
            self.basefont = literal_name(spec['BaseFont'])
        except KeyError:
            if strict:
                raise PDFFontError('BaseFont is missing')
            self.basefont = 'unknown'
        self.cidsysteminfo = dict_value(spec.get('CIDSystemInfo', {}))
        self.cidcoding = '%s-%s' % (resolve1(self.cidsysteminfo.get('Registry', b'unknown')).decode("latin1"),
                                    resolve1(self.cidsysteminfo.get('Ordering', b'unknown')).decode("latin1"))
        self.cmap = self.get_cmap_from_spec(spec, strict)

        try:
            descriptor = dict_value(spec['FontDescriptor'])
        except KeyError:
            if strict:
                raise PDFFontError('FontDescriptor is missing')
            descriptor = {}
        ttf = None
        if 'FontFile2' in descriptor:
            self.fontfile = stream_value(descriptor.get('FontFile2'))
            ttf = TrueTypeFont(self.basefont,
                               BytesIO(self.fontfile.get_data()))
        self.unicode_map = None
        if 'ToUnicode' in spec:
            strm = stream_value(spec['ToUnicode'])
            self.unicode_map = FileUnicodeMap()
            CMapParser(self.unicode_map, BytesIO(strm.get_data())).run()
        elif self.cidcoding in ('Adobe-Identity', 'Adobe-UCS'):
            if ttf:
                try:
                    self.unicode_map = ttf.create_unicode_map()
                except TrueTypeFont.CMapNotFound:
                    pass
        else:
            try:
                self.unicode_map = CMapDB.get_unicode_map(self.cidcoding, self.cmap.is_vertical())
            except CMapDB.CMapNotFound as e:
                pass

        self.vertical = self.cmap.is_vertical()
        if self.vertical:
            # writing mode: vertical
            widths = get_widths2(list_value(spec.get('W2', [])))
            self.disps = dict((cid, (vx, vy)) for (cid, (_, (vx, vy))) in six.iteritems(widths))
            (vy, w) = spec.get('DW2', [880, -1000])
            self.default_disp = (None, vy)
            widths = dict((cid, w) for (cid, (w, _)) in six.iteritems(widths))
            default_width = w
        else:
            # writing mode: horizontal
            self.disps = {}
            self.default_disp = 0
            widths = get_widths(list_value(spec.get('W', [])))
            default_width = spec.get('DW', 1000)
        PDFFont.__init__(self, descriptor, widths, default_width=default_width)
        return

    def get_cmap_from_spec(self, spec, strict):
        """
        For certain PDFs, Encoding Type isn't mentioned as an attribute of
        Encoding but as an attribute of CMapName, where CMapName is an
        attribure of spec['Encoding'].
        The horizaontal/vertical modes are mentioned with diffrent name
        such as 'DLIdent-H/V','OneByteIdentityH/V','Identity-H/V'
        """
        try:
            spec_encoding = spec['Encoding']
            if hasattr(spec_encoding, 'name'):
                cmap_name = literal_name(spec['Encoding'])
            else:
                cmap_name = literal_name(spec_encoding['CMapName'])
        except KeyError:
            if strict:
                raise PDFFontError('Encoding is unspecified')
            cmap_name = 'unknown'
        if type(cmap_name) is PDFStream:
            if 'CMapName' in cmap_name:
                cmap_name = cmap_name.get('CMapName').name
            else:
                if strict:
                    raise PDFFontError('CMapName unspecified for encoding')
                cmap_name = 'unknown'
        if cmap_name in IDENTITY_ENCODER:
            return CMapDB.get_cmap(IDENTITY_ENCODER[cmap_name])
        else:
            return CMap()

    def __repr__(self):
        return '<PDFCIDFont: basefont=%r, cidcoding=%r>' % (self.basefont, self.cidcoding)

    def is_vertical(self):
        return self.vertical

    def is_multibyte(self):
        return True

    def decode(self, bytes):
        return self.cmap.decode(bytes)

    def char_disp(self, cid):
        "Returns an integer for horizontal fonts, a tuple for vertical fonts."
        return self.disps.get(cid, self.default_disp)

    def to_unichr(self, cid):
        try:
            if not self.unicode_map:
                raise KeyError(cid)
            return self.unicode_map.get_unichr(cid)
        except KeyError:
            raise PDFUnicodeNotDefined(self.cidcoding, cid)


# main
def main(argv):
    for fname in argv[1:]:
        fp = open(fname, 'rb')
        #font = TrueTypeFont(fname, fp)
        font = CFFFont(fname, fp)
        print (font)
        fp.close()
    return

if __name__ == '__main__':
    sys.exit(main(sys.argv))<|MERGE_RESOLUTION|>--- conflicted
+++ resolved
@@ -14,12 +14,9 @@
 from .encodingdb import name2unicode
 from .fontmetrics import FONT_METRICS
 from .pdftypes import PDFException
-<<<<<<< HEAD
 from .pdftypes import PDFStream
 from .pdftypes import resolve1
-=======
 from .pdftypes import dict_value
->>>>>>> 42e2c814
 from .pdftypes import int_value
 from .pdftypes import list_value
 from .pdftypes import num_value
